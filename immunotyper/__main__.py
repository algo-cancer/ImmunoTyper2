--- conflicted
+++ resolved
@@ -137,7 +137,6 @@
     help='Optimality gap parameter for the solver, interger value: 1e-{solution_precision}'
 )
 
-<<<<<<< HEAD
 parser.add_argument(
     '--no_vcf',
     action='store_true',
@@ -157,8 +156,6 @@
 )
 
 
-=======
->>>>>>> f6666833
 
 def main():
     args = parser.parse_args()    
@@ -189,14 +186,12 @@
                                     solver_time_limit: int=1,
                                     threads: int=6,
                                     save_extracted_reads: bool=False,
-<<<<<<< HEAD
                                     solution_precision: int=None,
                                     no_vcf: bool=False,
                                     no_read_assignment: bool=False,
                                     multi_band_solutions: bool=False):
-=======
                                     solution_precision: int=None):
->>>>>>> f6666833
+        
     """Driver method to run immunotyper and output calls
 
     Args:
@@ -275,11 +270,8 @@
 
     model.build(positive, candidates)
     if solution_precision:
-<<<<<<< HEAD
         model.SOLUTION_PRECISION = float(f"1e-{solution_precision}")
-=======
-        model.SOLUTION_PRECISION = solution_precision
->>>>>>> f6666833
+
     model.solve(time_limit=solver_time_limit*3600, threads=threads, log_path=os.path.join(output_dir, f'{output_prefix}-{gene_type}-{solver}.log'))
 
 
