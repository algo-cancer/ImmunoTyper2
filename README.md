--- conflicted
+++ resolved
@@ -11,15 +11,7 @@
 
 ### Singularity / Docker
 
-<<<<<<< HEAD
 For the easiest installation, **we recommend using Singularity** by pulling the Docker image available on DockerHub at `cdslsahinalp/immunotyper-sr`.
-=======
-ImmunoTyper-SR leverages the Gurobi solver for optimization. You need a valid license to use Gurobi. Licenses are [free for academic purposes](https://www.gurobi.com/downloads/end-user-license-agreement-academic/).
-
-### Singularity / Docker
-
-For the easiest installation, we recommend using Singularity by pulling the Docker image available on DockerHub at `cdslsahinalp/immunotyper-sr`.
->>>>>>> 8f65c59c
 
 To run the image with Singularity (commonly used on HPCs), use the following command:
 
